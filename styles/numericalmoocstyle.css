<link href='http://fonts.googleapis.com/css?family=Alegreya+Sans:100,300,400,500,700,800,900,100italic,300italic,400italic,500italic,700italic,800italic,900italic' rel='stylesheet' type='text/css'>
<link href='http://fonts.googleapis.com/css?family=Arvo:400,700,400italic' rel='stylesheet' type='text/css'>
<link href='http://fonts.googleapis.com/css?family=PT+Mono' rel='stylesheet' type='text/css'>
<link href='http://fonts.googleapis.com/css?family=Shadows+Into+Light' rel='stylesheet' type='text/css'>
<link href='http://fonts.googleapis.com/css?family=Nixie+One' rel='stylesheet' type='text/css'>
<link href='https://fonts.googleapis.com/css?family=Source+Code+Pro' rel='stylesheet' type='text/css'>
<style>

@font-face {
    font-family: "Computer Modern";
    src: url('http://mirrors.ctan.org/fonts/cm-unicode/fonts/otf/cmunss.otf');
}

#notebook_panel { /* main background */
    background: rgb(245,245,245);
}

div.cell { /* set cell width */
    width: 750px;
}

div #notebook { /* centre the content */
    background: #fff; /* white background for content */
    width: 1000px;
    margin: auto;
    padding-left: 0em;
}

#notebook li { /* More space between bullet points */
    margin-top:0.8em;
}

/* draw border around running cells */
div.cell.border-box-sizing.code_cell.running { 
    border: 1px solid #111;
}

/* Put a solid color box around each cell and its output, visually linking them*/
div.cell.code_cell {
    background-color: rgb(256,256,256); 
    border-radius: 0px; 
    padding: 0.5em;
    margin-left:1em;
    margin-top: 1em;
}

div.text_cell_render{
    font-family: 'Alegreya Sans' sans-serif;
    line-height: 140%;
    font-size: 125%;
    font-weight: 400;
    width:600px;
    margin-left:auto;
    margin-right:auto;
}


/* Formatting for header cells */
.text_cell_render h1 {
    font-family: 'Nixie One', serif;
    font-style:regular;
    font-weight: 400;    
    font-size: 45pt;
    line-height: 100%;
    color: rgb(0,51,102);
    margin-bottom: 0.5em;
    margin-top: 0.5em;
    display: block;
}

.text_cell_render h2 {
    font-family: 'Nixie One', serif;
    font-weight: 400;
    font-size: 30pt;
    line-height: 100%;
    color: rgb(0,51,102);
    margin-bottom: 0.1em;
    margin-top: 0.3em;
    display: block;
}	

.text_cell_render h3 {
    font-family: 'Nixie One', serif;
    margin-top:16px;
    font-size: 22pt;
    font-weight: 600;
    margin-bottom: 3px;
    font-style: regular;
    color: rgb(102,102,0);
}

.text_cell_render h4 {    /*Use this for captions*/
    font-family: 'Nixie One', serif;
    font-size: 14pt;
    text-align: center;
    margin-top: 0em;
    margin-bottom: 2em;
    font-style: regular;
}

.text_cell_render h5 {  /*Use this for small titles*/
    font-family: 'Nixie One', sans-serif;
    font-weight: 400;
    font-size: 16pt;
    color: rgb(163,0,0);
    font-style: italic;
    margin-bottom: .1em;
    margin-top: 0.8em;
    display: block;
}

.text_cell_render h6 { /*use this for copyright note*/
    font-family: 'PT Mono', sans-serif;
    font-weight: 300;
    font-size: 9pt;
    line-height: 100%;
    color: grey;
    margin-bottom: 1px;
    margin-top: 1px;
}

.CodeMirror{
<<<<<<< HEAD
        font-family: "Source Code Pro";
        font-size: 90%;
=======
    font-family: "PT Mono";
    font-size: 90%;
>>>>>>> 05c85f49
}

.alert-box {
    padding:10px 10px 10px 36px;
    margin:5px;
}

.success {
    color:#666600;
    background:rgb(240,242,229);
}
</style>
<script>
    MathJax.Hub.Config({
                        TeX: {
                           extensions: ["AMSmath.js"],
                           equationNumbers: { autoNumber: "AMS", useLabelIds: true}
                           },
                tex2jax: {
                    inlineMath: [ ['$','$'], ["\\(","\\)"] ],
                    displayMath: [ ['$$','$$'], ["\\[","\\]"] ]
                },
                displayAlign: 'center', // Change this to 'center' to center equations.
                "HTML-CSS": {
                    styles: {'.MathJax_Display': {"margin": 4}}
                }
        });
</script><|MERGE_RESOLUTION|>--- conflicted
+++ resolved
@@ -120,13 +120,8 @@
 }
 
 .CodeMirror{
-<<<<<<< HEAD
-        font-family: "Source Code Pro";
-        font-size: 90%;
-=======
-    font-family: "PT Mono";
+    font-family: "Source Code Pro";
     font-size: 90%;
->>>>>>> 05c85f49
 }
 
 .alert-box {
